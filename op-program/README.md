# op-program-zkwasm

## build op-program-host
> Notice: require go version<=1.20.7 (you can use gvm to change go version)
```
cd op-program
make op-program-host
```

<<<<<<< HEAD
## build op-program-client and replay (Generate witness by replaying op-program-client)
> Notice: require go version<=1.20.7

=======
## build js-wasm and replay (Generate witness by replaying js-wasm)
> require zkwasm-go version>=1.21.0 (you can use gvm to change go version)

### build js-wasm
```
cd op-program
make op-program-client-wasm
```
### replay js-wasm
```
alias replay="./bin/op-program --l2 http://65.108.75.40:8645     --l1 http://65.108.75.40:8745     --l1.trustrpc     --l1.rpckind debug_geth     --log.format terminal     --l2.head 0xedc79de4d616a9100fdd42192224580daee81ea3d6303de8089d48a6c1bf4816     --network goerli     --l1.head 0x204f815790ca3bb43526ad60ebcc64784ec809bdc3550e82b54a0172f981efab     --l2.claim 0x530658ab1b1b3ff4829731fc8d5955f0e6b8410db2cd65b572067ba58df1f2b9     --l2.blocknumber 8813570     --datadir /tmp/fpp-database     --exec \"node ./runtime/js/wasm_exec_node.js ./bin/op-program-client.wasm\""

replay
```


### check witness file (TODO)
where is the file?
with a flag?

## Build wasi for zkWasm image
> require zkwasm-go version>=1.21.0 (you can use gvm to change go version)

(TODO)

## zkWasm emulator
> Prerequisites:
  1.generate preimage witness(in #build js-wasm and replay)
  2.build customized go(in ## build wasi and replay without op-host program)

### test if preimages and wasi is satisfied with zkWasm node emulator

```
node ./zkWasm-emulator/wasi/main.js ./bin/op-program-client-preimage.wasi
```

### build zkWasm
```
git clone -b dev https://github.com/ethstorage/zkWasm
cd zkWasm
git submodule init
git submodule update
cargo build --release
```

### dry run
```
{/target/release/delphinus-cli path} -k 22 --function zkmain --output ./output --wasm {op-program-client-preimage.wasi path} dry-run --preimages "{preimages.bin path}"
>>>>>>> 878828a5
```
make op-program-client

# specify the `--preimage {file path}` flag to change preimages file location
alias replay="./bin/op-program --l2 http://65.108.75.40:8645     --l1 http://65.108.75.40:8745     --l1.trustrpc     --l1.rpckind debug_geth     --log.format terminal     --l2.head 0xedc79de4d616a9100fdd42192224580daee81ea3d6303de8089d48a6c1bf4816     --network goerli     --l1.head 0x204f815790ca3bb43526ad60ebcc64784ec809bdc3550e82b54a0172f981efab     --l2.claim 0x530658ab1b1b3ff4829731fc8d5955f0e6b8410db2cd65b572067ba58df1f2b9     --l2.blocknumber 8813570     --datadir /tmp/fpp-database --preimage ./bin/preimages.bin    --exec ./bin/op-program-client"

replay
```

## Build op-program-client-wasi for zkWasm image

### build customized zkwasm-go
```
go clean -cache
git clone -b wasi https://github.com/ethstorage/go
cd go/src
./all.bash
```

### build op-program-client-wasi with zkwasm-go
```
# make sure your go path is the above zkwasm-go(you can change the relevant go path in makefile)
make op-program-client-wasi
```

### check witness file with Node.js zkwasm emulator
> Notice: require node.js version>=20.5.1
```
node ./zkWasm-emulator/wasi/wasi_exec_node.js ./bin/op-program-client.wasi ./bin/preimages.bin
```
> Notice: it will print `wasm_output:1024` if correct.

## zkWasm emulator

### build zkWasm
```
git clone -b dev https://github.com/ethstorage/zkWasm
cd zkWasm
git submodule update --init
cargo build --release
```

### dry run
```
{/target/release/delphinus-cli path} -k 22 --function zkmain --output ./output --wasm {op-program-client-preimage.wasi path} dry-run --preimages "{preimages.bin path}"
```
> Notice: it will print `wasm_output:1024` if correct. Dry run costs about 22 hours.


# op-program

Implements a fault proof program that runs through the rollup state-transition to verify an L2 output from L1 inputs.
This verifiable output can then resolve a disputed output on L1.

The program is designed such that it can be run in a deterministic way such that two invocations with the same input
data wil result in not only the same output, but the same program execution trace. This allows it to be run in an
on-chain VM as part of the dispute resolution process.


## Run [cannon](https://github.com/ethstorage/optimism/tree/develop/cannon)

Replace the `{APIKEY}` to yours in the following commands.

```
git clone https://github.com/ethstorage/optimism.git
# Build op-program server-mode and MIPS-client binaries.
cd op-program
make op-program # build

# Switch back to cannon, and build the CLI
cd ../cannon
make cannon

# Transform MIPS op-program client binary into first VM state.
# This outputs state.json (VM state) and meta.json (for debug symbols).
./bin/cannon load-elf --path=../op-program/bin/op-program-client.elf

# Run cannon emulator (with example inputs)
# Note that the server-mode op-program command is passed into cannon (after the --),
# it runs as sub-process to provide the pre-image data.
#
# Note:
#  - The L2 RPC is an archive L2 node on OP goerli.
#  - The L1 RPC is a non-archive RPC, also change `--l1.rpckind` to reflect the correct L1 RPC type.
./bin/cannon run \
    --pprof.cpu \
    --info-at '%10000000' \
    --proof-at never \
    --input ./state.json \
    -- \
    ../op-program/bin/op-program \
    --l2 https://optimism-goerli.infura.io/v3/{APIKEY} \
    --l1 https://goerli.infura.io/v3/{APIKEY} \
    --l1.trustrpc \
    --l1.rpckind debug_geth \
    --log.format terminal \
    --l2.head 0xedc79de4d616a9100fdd42192224580daee81ea3d6303de8089d48a6c1bf4816 \
    --network goerli \
    --l1.head 0x204f815790ca3bb43526ad60ebcc64784ec809bdc3550e82b54a0172f981efab \
    --l2.claim 0x530658ab1b1b3ff4829731fc8d5955f0e6b8410db2cd65b572067ba58df1f2b9 \
    --l2.blocknumber 8813570 \
    --datadir /tmp/fpp-database \
    --server

# Add --proof-at '=12345' (or pick other pattern, see --help)
# to pick a step to build a proof for (e.g. exact step, every N steps, etc.)

# Also see `./bin/cannon run --help` for more options

```

## Compiling

To build op-program, from within the `op-program` directory run:

```shell
make op-program
```

This resulting executable will be in `./bin/op-program`

## Testing

To run op-program unit tests, from within the `op-program` directory run:

```shell
make test
```

## Lint

To run the linter, from within the `op-program` directory run:
```shell
make lint
```

This requires having `golangci-lint` installed.

## Running

From within the `op-program` directory, options can be reviewed with:

```shell
./bin/op-program --help
```<|MERGE_RESOLUTION|>--- conflicted
+++ resolved
@@ -7,60 +7,9 @@
 make op-program-host
 ```
 
-<<<<<<< HEAD
 ## build op-program-client and replay (Generate witness by replaying op-program-client)
 > Notice: require go version<=1.20.7
 
-=======
-## build js-wasm and replay (Generate witness by replaying js-wasm)
-> require zkwasm-go version>=1.21.0 (you can use gvm to change go version)
-
-### build js-wasm
-```
-cd op-program
-make op-program-client-wasm
-```
-### replay js-wasm
-```
-alias replay="./bin/op-program --l2 http://65.108.75.40:8645     --l1 http://65.108.75.40:8745     --l1.trustrpc     --l1.rpckind debug_geth     --log.format terminal     --l2.head 0xedc79de4d616a9100fdd42192224580daee81ea3d6303de8089d48a6c1bf4816     --network goerli     --l1.head 0x204f815790ca3bb43526ad60ebcc64784ec809bdc3550e82b54a0172f981efab     --l2.claim 0x530658ab1b1b3ff4829731fc8d5955f0e6b8410db2cd65b572067ba58df1f2b9     --l2.blocknumber 8813570     --datadir /tmp/fpp-database     --exec \"node ./runtime/js/wasm_exec_node.js ./bin/op-program-client.wasm\""
-
-replay
-```
-
-
-### check witness file (TODO)
-where is the file?
-with a flag?
-
-## Build wasi for zkWasm image
-> require zkwasm-go version>=1.21.0 (you can use gvm to change go version)
-
-(TODO)
-
-## zkWasm emulator
-> Prerequisites:
-  1.generate preimage witness(in #build js-wasm and replay)
-  2.build customized go(in ## build wasi and replay without op-host program)
-
-### test if preimages and wasi is satisfied with zkWasm node emulator
-
-```
-node ./zkWasm-emulator/wasi/main.js ./bin/op-program-client-preimage.wasi
-```
-
-### build zkWasm
-```
-git clone -b dev https://github.com/ethstorage/zkWasm
-cd zkWasm
-git submodule init
-git submodule update
-cargo build --release
-```
-
-### dry run
-```
-{/target/release/delphinus-cli path} -k 22 --function zkmain --output ./output --wasm {op-program-client-preimage.wasi path} dry-run --preimages "{preimages.bin path}"
->>>>>>> 878828a5
 ```
 make op-program-client
 
